--- conflicted
+++ resolved
@@ -72,11 +72,8 @@
   "dependencies": {
     "axe-core": "2.4.1",
     "chrome-devtools-frontend": "1.0.422034",
-<<<<<<< HEAD
     "configstore": "^3.1.0",
-=======
     "chrome-launcher": "0.8.1",
->>>>>>> 04b685fa
     "devtools-timeline-model": "1.1.6",
     "inquirer": "^3.2.0",
     "jpeg-js": "0.1.2",
